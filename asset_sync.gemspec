# -*- encoding: utf-8 -*-
$:.push File.expand_path("../lib", __FILE__)

require "asset_sync/version"

Gem::Specification.new do |s|
  s.name        = "asset_sync"
  s.version     = AssetSync::VERSION
  s.date        = "2013-01-16"
  s.platform    = Gem::Platform::RUBY
  s.authors     = ["Simon Hamilton", "David Rice", "Phil McClure"]
  s.email       = ["shamilton@rumblelabs.com", "me@davidjrice.co.uk", "pmcclure@rumblelabs.com"]
  s.homepage    = "https://github.com/rumblelabs/asset_sync"
  s.summary     = %q{Synchronises Assets in a Rails 3 application and Amazon S3/Cloudfront and Rackspace Cloudfiles}
  s.description = %q{After you run assets:precompile your compiled assets will be synchronised with your S3 bucket.}

  s.rubyforge_project = "asset_sync"

  s.add_dependency('fog', ">= 1.8.0")
  s.add_dependency('activemodel')

  s.add_development_dependency "rspec"
  s.add_development_dependency "bundler"
  s.add_development_dependency "jeweler"
<<<<<<< HEAD
  
=======

  s.add_development_dependency "rails"
>>>>>>> adc0dab4
  s.add_development_dependency "uglifier"
  s.add_development_dependency "asset_sync"
  s.add_development_dependency "appraisal"

  s.files         = `git ls-files`.split("\n")
  s.test_files    = `git ls-files -- {test,spec,features}/*`.split("\n")
  s.executables   = `git ls-files -- bin/*`.split("\n").map{ |f| File.basename(f) }
  s.require_paths = ["lib"]
end<|MERGE_RESOLUTION|>--- conflicted
+++ resolved
@@ -22,12 +22,7 @@
   s.add_development_dependency "rspec"
   s.add_development_dependency "bundler"
   s.add_development_dependency "jeweler"
-<<<<<<< HEAD
-  
-=======
 
-  s.add_development_dependency "rails"
->>>>>>> adc0dab4
   s.add_development_dependency "uglifier"
   s.add_development_dependency "asset_sync"
   s.add_development_dependency "appraisal"
