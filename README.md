--- conflicted
+++ resolved
@@ -93,7 +93,7 @@
       config.fog_directory = ENV['FOG_DIRECTORY']
       config.aws_access_key_id = ENV['AWS_ACCESS_KEY_ID']
       config.aws_secret_access_key = ENV['AWS_SECRET_ACCESS_KEY']
-<<<<<<< HEAD
+
       # Don't delete files from the store
       # config.existing_remote_files = "keep"
       #
@@ -106,10 +106,6 @@
       # Use the Rails generated 'manifest.yml' file to produce the list of files to 
       # upload instead of searching the assets directory.
       # config.manifest = true
-=======
-      # config.fog_region = 'eu-west-1'
-      config.existing_remote_files = "keep"
->>>>>>> 860baec8
     end
 
 
@@ -124,15 +120,11 @@
       aws_secret_access_key: "<%= ENV['AWS_SECRET_ACCESS_KEY'] %>"
       # You may need to specify what region your storage bucket is in
       # fog_region: "eu-west-1"
-<<<<<<< HEAD
       existing_remote_files: keep # Existing pre-compiled assets on S3 will be kept
       # To delete existing remote files.
       # existing_remote_files: delete
       # Automatically replace files with their equivalent gzip compressed version
       # gzip_compression: true
-=======
-      existing_remote_files: delete # Existing pre-compiled assets on S3 will be kept
->>>>>>> 860baec8
 
     development:
       <<: *defaults
@@ -142,11 +134,6 @@
 
     production:
       <<: *defaults
-      fog_directory: "rails-app-production"
-<<<<<<< HEAD
-=======
-      existing_remote_files: keep # Existing pre-compiled assets on S3 will be deleted
->>>>>>> 860baec8
 
 ### Environment Variables
 
