--- conflicted
+++ resolved
@@ -1,5 +1,5 @@
 namespace :assets do
-<<<<<<< HEAD
+
   desc 'Synchronize assets to remote (assumes assets are already compiled)'
   task :sync => :environment do
     AssetSync.sync
@@ -10,12 +10,7 @@
       AssetSync.clean
     end
   end
-=======
-  desc "Synchronize assets to S3"
-  task :sync => :environment do
-    AssetSync.sync
-  end
->>>>>>> b5b398c3
+
 end
 
 if Rake::Task.task_defined?("assets:precompile:nondigest")
