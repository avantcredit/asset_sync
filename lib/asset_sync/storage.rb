module AssetSync
  class Storage

    class BucketNotFound < StandardError; end

    attr_accessor :config

    def initialize(cfg)
      @config = cfg
    end

    def connection
      @connection ||= Fog::Storage.new(self.config.fog_options)
    end

    def bucket
      # fixes: https://github.com/rumblelabs/asset_sync/issues/18
      @bucket ||= connection.directories.get(self.config.fog_directory, :prefix => self.config.assets_prefix)
    end

    def log(msg)
      AssetSync.log(msg)
    end

    def keep_existing_remote_files?
      self.config.existing_remote_files?
    end

    def path
      self.config.public_path
    end

    def ignored_files
      files = []
      Array(self.config.ignored_files).each do |ignore|
        case ignore
        when Regexp
          files += self.local_files.select do |file|
            file =~ ignore
          end
        when String
          files += self.local_files.select do |file|
            file.split('/').last == ignore
          end
        else
          log "Error: please define ignored_files as string or regular expression. #{ignore} (#{ignore.class}) ignored."
        end
      end
      files.uniq
    end

    def local_files
      @local_files ||= get_local_files
    end

    def always_upload_files
      self.config.always_upload.map { |f| File.join(self.config.assets_prefix, f) }
    end

    def get_local_files
      if self.config.manifest
        if File.exists?(self.config.manifest_path)
          yml = YAML.load(IO.read(self.config.manifest_path))
          log "Using: Manifest #{self.config.manifest_path}"
          return yml.values.map { |f| File.join(self.config.assets_prefix, f) }
        else
          log "Warning: manifest.yml not found at #{self.config.manifest_path}"
        end
      end
      log "Using: Directory Search of #{path}/#{self.config.assets_prefix}"
      Dir.chdir(path) do
        Dir["#{self.config.assets_prefix}/**/**"]
      end
    end

    def get_remote_files
      raise BucketNotFound.new("#{self.config.fog_provider} Bucket: #{self.config.fog_directory} not found.") unless bucket
      # fixes: https://github.com/rumblelabs/asset_sync/issues/16
      #        (work-around for https://github.com/fog/fog/issues/596)
      files = []
      bucket.files.each { |f| files << f.key }
      return files
    end

    def delete_file(f, remote_files_to_delete)
      if remote_files_to_delete.include?(f.key)
        log "Deleting: #{f.key}"
        f.destroy
      end
    end

    def delete_extra_remote_files
      log "Fetching files to flag for delete"
      remote_files = get_remote_files
      # fixes: https://github.com/rumblelabs/asset_sync/issues/19
      from_remote_files_to_delete = remote_files - local_files - ignored_files

      log "Flagging #{from_remote_files_to_delete.size} file(s) for deletion"
      # Delete unneeded remote files
      bucket.files.each do |f|
        delete_file(f, from_remote_files_to_delete)
      end
    end

    def upload_file(f)
      # TODO output files in debug logs as asset filename only.
<<<<<<< HEAD
      one_year = 31557600
=======
      ext = File.extname( f )[1..-1]
      mime = Mime::Type.lookup_by_extension( ext )
>>>>>>> 85d98d30
      file = {
        :key => f,
        :body => File.open("#{path}/#{f}"),
        :public => true,
<<<<<<< HEAD
        :cache_control => "public, max-age=#{one_year}",
        :expires => CGI.rfc1123_date(Time.now + one_year)
=======
        :content_type     => mime,
        :cache_control => "public, max-age=31557600",
        :expires => CGI.rfc1123_date(Time.now + 1.year)
>>>>>>> 85d98d30
      }

      gzipped = "#{path}/#{f}.gz"
      ignore = false

      if config.gzip? && File.extname(f) == ".gz"
        # Don't bother uploading gzipped assets if we are in gzip_compression mode
        # as we will overwrite file.css with file.css.gz if it exists.
        log "Ignoring: #{f}"
        ignore = true
      elsif config.gzip? && File.exists?(gzipped)
        original_size = File.size("#{path}/#{f}")
        gzipped_size  = File.size(gzipped)

        if gzipped_size < original_size
          percentage = ((gzipped_size.to_f/original_size.to_f)*100).round(2)
          file.merge!({
            :key => f,
            :body => File.open(gzipped),
            :content_encoding => 'gzip'
          })
          log "Uploading: #{gzipped} in place of #{f} saving #{percentage}%"
        else
          percentage = ((original_size.to_f/gzipped_size.to_f)*100).round(2)
          log "Uploading: #{f} instead of #{gzipped} (compression increases this file by #{percentage}%)"
        end
      else
        if !config.gzip? && File.extname(f) == ".gz"
          # set content encoding for gzipped files this allows cloudfront to properly handle requests with Accept-Encoding
          # http://docs.amazonwebservices.com/AmazonCloudFront/latest/DeveloperGuide/ServingCompressedFiles.html
          file.merge!({
            :content_encoding => 'gzip'
          })
        end
        log "Uploading: #{f}"
      end

      file = bucket.files.create( file ) unless ignore
    end

    def upload_files
      # get a fresh list of remote files
      remote_files = ignore_existing_remote_files? ? [] : get_remote_files
      # fixes: https://github.com/rumblelabs/asset_sync/issues/19
      local_files_to_upload = local_files - ignored_files - remote_files + always_upload_files

      # Upload new files
      local_files_to_upload.each do |f|
        next unless File.file? "#{path}/#{f}" # Only files.
        upload_file f
      end
    end

    def sync
      # fixes: https://github.com/rumblelabs/asset_sync/issues/19
      log "AssetSync: Syncing."
      upload_files
      delete_extra_remote_files unless keep_existing_remote_files?
      log "AssetSync: Done."
    end

    private

    def ignore_existing_remote_files?
      self.config.existing_remote_files == 'ignore'
    end
  end
end<|MERGE_RESOLUTION|>--- conflicted
+++ resolved
@@ -104,24 +104,16 @@
 
     def upload_file(f)
       # TODO output files in debug logs as asset filename only.
-<<<<<<< HEAD
       one_year = 31557600
-=======
       ext = File.extname( f )[1..-1]
       mime = Mime::Type.lookup_by_extension( ext )
->>>>>>> 85d98d30
       file = {
         :key => f,
         :body => File.open("#{path}/#{f}"),
         :public => true,
-<<<<<<< HEAD
         :cache_control => "public, max-age=#{one_year}",
-        :expires => CGI.rfc1123_date(Time.now + one_year)
-=======
-        :content_type     => mime,
-        :cache_control => "public, max-age=31557600",
-        :expires => CGI.rfc1123_date(Time.now + 1.year)
->>>>>>> 85d98d30
+        :expires => CGI.rfc1123_date(Time.now + one_year),
+        :content_type => mime
       }
 
       gzipped = "#{path}/#{f}.gz"
