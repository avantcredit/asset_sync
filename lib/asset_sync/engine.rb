module AssetSync
  class Engine < Rails::Engine

    engine_name "asset_sync"

    initializer "asset_sync config", :group => :all do |app|
      app_initializer = Rails.root.join('config', 'initializers', 'asset_sync.rb').to_s
      app_yaml = Rails.root.join('config', 'asset_sync.yml').to_s

      if File.exists?( app_initializer )
        AssetSync.log "AssetSync: using #{app_initializer}"
        load app_initializer
      elsif !File.exists?( app_initializer ) && !File.exists?( app_yaml )
        AssetSync.log "AssetSync: using default configuration from built-in initializer"
        AssetSync.configure do |config|
          config.fog_provider = ENV['FOG_PROVIDER']
          config.fog_directory = ENV['FOG_DIRECTORY']
          config.fog_region = ENV['FOG_REGION']

          config.aws_access_key_id = ENV['AWS_ACCESS_KEY_ID']
          config.aws_secret_access_key = ENV['AWS_SECRET_ACCESS_KEY']

          config.rackspace_username = ENV['RACKSPACE_USERNAME']
          config.rackspace_api_key = ENV['RACKSPACE_API_KEY']

          config.google_storage_access_key_id = ENV['GOOGLE_STORAGE_ACCESS_KEY_ID']
          config.google_storage_secret_access_key = ENV['GOOGLE_STORAGE_SECRET_ACCESS_KEY']

          if ENV.has_key? 'ASSET_SYNC_ENABLED'
            config.enabled = ENV['ASSET_SYNC_ENABLED'] == 'true'
          end
          config.existing_remote_files = ENV['ASSET_SYNC_EXISTING_REMOTE_FILES'] || "keep"
          config.gzip_compression = ENV['ASSET_SYNC_GZIP_COMPRESSION'] == 'true'
          config.manifest = ENV['ASSET_SYNC_MANIFEST'] == 'true'
        end
<<<<<<< HEAD
=======
        if ENV.has_key? 'ASSET_SYNC_PREFIX'
          config.prefix = ENV['ASSET_SYNC_PREFIX']
        end
        config.existing_remote_files = ENV['ASSET_SYNC_EXISTING_REMOTE_FILES'] || "keep"
        config.gzip_compression = ENV['ASSET_SYNC_GZIP_COMPRESSION'] == 'true'
        config.manifest = ENV['ASSET_SYNC_MANIFEST'] == 'true'
>>>>>>> 22b8ee2f
      end

      if File.exists?( app_yaml )
        AssetSync.log "AssetSync: YAML file found #{app_yaml} settings will be merged into the configuration"
      end
    end

  end
end<|MERGE_RESOLUTION|>--- conflicted
+++ resolved
@@ -33,15 +33,14 @@
           config.gzip_compression = ENV['ASSET_SYNC_GZIP_COMPRESSION'] == 'true'
           config.manifest = ENV['ASSET_SYNC_MANIFEST'] == 'true'
         end
-<<<<<<< HEAD
-=======
+
         if ENV.has_key? 'ASSET_SYNC_PREFIX'
           config.prefix = ENV['ASSET_SYNC_PREFIX']
         end
         config.existing_remote_files = ENV['ASSET_SYNC_EXISTING_REMOTE_FILES'] || "keep"
         config.gzip_compression = ENV['ASSET_SYNC_GZIP_COMPRESSION'] == 'true'
         config.manifest = ENV['ASSET_SYNC_MANIFEST'] == 'true'
->>>>>>> 22b8ee2f
+
       end
 
       if File.exists?( app_yaml )
