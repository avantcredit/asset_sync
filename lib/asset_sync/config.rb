--- conflicted
+++ resolved
@@ -15,12 +15,9 @@
     attr_accessor :public_path
     attr_accessor :enabled
     attr_accessor :custom_headers
-<<<<<<< HEAD
+    attr_accessor :run_on_precompile
     attr_accessor :invalidate
     attr_accessor :cdn_distribution_id
-=======
-    attr_accessor :run_on_precompile
->>>>>>> fefd9ddf
 
     # FOG configuration
     attr_accessor :fog_provider          # Currently Supported ['AWS', 'Rackspace']
@@ -145,12 +142,9 @@
       self.always_upload          = yml["always_upload"] if yml.has_key?("always_upload")
       self.ignored_files          = yml["ignored_files"] if yml.has_key?("ignored_files")
       self.custom_headers          = yml["custom_headers"] if yml.has_key?("custom_headers")
-<<<<<<< HEAD
+      self.run_on_precompile      = yml["run_on_precompile"] if yml.has_key?("run_on_precompile")
       self.invalidate             = yml["invalidate"] if yml.has_key?("invalidate")
       self.cdn_distribution_id    = yml['cdn_distribution_id'] if yml.has_key?("cdn_distribution_id")
-=======
-      self.run_on_precompile      = yml["run_on_precompile"] if yml.has_key?("run_on_precompile")
->>>>>>> fefd9ddf
 
       # TODO deprecate the other old style config settings. FML.
       self.aws_access_key_id      = yml["aws_access_key"] if yml.has_key?("aws_access_key")
