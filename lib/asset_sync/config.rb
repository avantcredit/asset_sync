module AssetSync
  class Config
    include ActiveModel::Validations

    class Invalid < StandardError; end

    # AssetSync
    attr_accessor :existing_remote_files # What to do with your existing remote files? (keep or delete)
    attr_accessor :gzip_compression
    attr_accessor :manifest
    attr_accessor :fail_silently
    attr_accessor :always_upload
<<<<<<< HEAD
    attr_accessor :ignored_files
=======
    attr_accessor :enabled
>>>>>>> ea389cd9

    # FOG configuration
    attr_accessor :fog_provider          # Currently Supported ['AWS', 'Rackspace']
    attr_accessor :fog_directory         # e.g. 'the-bucket-name'
    attr_accessor :fog_region            # e.g. 'eu-west-1'

    # Amazon AWS
    attr_accessor :aws_access_key_id, :aws_secret_access_key

    # Rackspace
    attr_accessor :rackspace_username, :rackspace_api_key, :rackspace_auth_url

    # Google Storage
    attr_accessor :google_storage_secret_access_key, :google_storage_access_key_id

    validates :existing_remote_files, :inclusion => { :in => %w(keep delete ignore) }

    validates :fog_provider,          :presence => true
    validates :fog_directory,         :presence => true

    validates :aws_access_key_id,     :presence => true, :if => :aws?
    validates :aws_secret_access_key, :presence => true, :if => :aws?
    validates :rackspace_username,    :presence => true, :if => :rackspace?
    validates :rackspace_api_key,     :presence => true, :if => :rackspace?
    validates :google_storage_secret_access_key,  :presence => true, :if => :google?
    validates :google_storage_access_key_id,      :presence => true, :if => :google?

    def initialize
      self.fog_region = nil
      self.existing_remote_files = 'keep'
      self.gzip_compression = false
      self.manifest = false
      self.fail_silently = false
      self.always_upload = []
<<<<<<< HEAD
      self.ignored_files = []
=======
      self.enabled = true
>>>>>>> ea389cd9
      load_yml! if yml_exists?
    end

    def manifest_path
      directory =
        Rails.application.config.assets.manifest || default_manifest_directory
      File.join(directory, "manifest.yml")
    end

    def gzip?
      self.gzip_compression
    end

    def existing_remote_files?
      ['keep', 'ignore'].include?(self.existing_remote_files)
    end

    def aws?
      fog_provider == 'AWS'
    end

    def fail_silently?
      fail_silently == true
    end

    def enabled?
      enabled == true
    end

    def rackspace?
      fog_provider == 'Rackspace'
    end

    def google?
      fog_provider == 'Google'
    end

    def yml_exists?
      File.exists?(self.yml_path)
    end

    def yml
      @yml ||= YAML.load(ERB.new(IO.read(yml_path)).result)[Rails.env] rescue nil || {}
    end

    def yml_path
      Rails.root.join("config", "asset_sync.yml").to_s
    end

    def assets_prefix
      # Fix for Issue #38 when Rails.config.assets.prefix starts with a slash
      Rails.application.config.assets.prefix.sub(/^\//, '')
    end

    def load_yml!
      self.enabled               = yml["enabled"] if yml.has_key?('enabled')
      self.fog_provider          = yml["fog_provider"]
      self.fog_directory         = yml["fog_directory"]
      self.fog_region            = yml["fog_region"]
      self.aws_access_key_id     = yml["aws_access_key_id"]
      self.aws_secret_access_key = yml["aws_secret_access_key"]
      self.rackspace_username    = yml["rackspace_username"]
      self.rackspace_auth_url    = yml["rackspace_auth_url"] if yml.has_key?("rackspace_auth_url")
      self.rackspace_api_key     = yml["rackspace_api_key"]
      self.google_storage_secret_access_key = yml["google_storage_secret_access_key"]
      self.google_storage_access_key_id     = yml["google_storage_access_key_id"]
      self.existing_remote_files  = yml["existing_remote_files"] if yml.has_key?("existing_remote_files")
      self.gzip_compression       = yml["gzip_compression"] if yml.has_key?("gzip_compression")
      self.manifest               = yml["manifest"] if yml.has_key?("manifest")
      self.fail_silently          = yml["fail_silently"] if yml.has_key?("fail_silently")
      self.always_upload          = yml["always_upload"] if yml.has_key?("always_upload")
      self.ignored_files          = yml["ignored_files"] if yml.has_key?("ignored_files")

      # TODO deprecate the other old style config settings. FML.
      self.aws_access_key_id      = yml["aws_access_key"] if yml.has_key?("aws_access_key")
      self.aws_secret_access_key  = yml["aws_access_secret"] if yml.has_key?("aws_access_secret")
      self.fog_directory          = yml["aws_bucket"] if yml.has_key?("aws_bucket")
      self.fog_region             = yml["aws_region"] if yml.has_key?("aws_region")

      # TODO deprecate old style config settings
      self.aws_access_key_id      = yml["access_key_id"] if yml.has_key?("access_key_id")
      self.aws_secret_access_key  = yml["secret_access_key"] if yml.has_key?("secret_access_key")
      self.fog_directory          = yml["bucket"] if yml.has_key?("bucket")
      self.fog_region             = yml["region"] if yml.has_key?("region")
    end


    def fog_options
      options = { :provider => fog_provider }
      if aws?
        options.merge!({
          :aws_access_key_id => aws_access_key_id,
          :aws_secret_access_key => aws_secret_access_key
        })
      elsif rackspace?
        options.merge!({
          :rackspace_username => rackspace_username,
          :rackspace_api_key => rackspace_api_key
        })
        options.merge!({ :rackspace_auth_url => rackspace_auth_url }) if rackspace_auth_url
      elsif google?
        options.merge!({
          :google_storage_secret_access_key => google_storage_secret_access_key,
          :google_storage_access_key_id => google_storage_access_key_id
        })
      else
        raise ArgumentError, "AssetSync Unknown provider: #{fog_provider} only AWS and Rackspace are supported currently."
      end

      options.merge!({:region => fog_region}) if fog_region
      return options
    end

  private

    def default_manifest_directory
      File.join(Rails.public_path, assets_prefix)
    end
  end
end<|MERGE_RESOLUTION|>--- conflicted
+++ resolved
@@ -10,11 +10,8 @@
     attr_accessor :manifest
     attr_accessor :fail_silently
     attr_accessor :always_upload
-<<<<<<< HEAD
     attr_accessor :ignored_files
-=======
     attr_accessor :enabled
->>>>>>> ea389cd9
 
     # FOG configuration
     attr_accessor :fog_provider          # Currently Supported ['AWS', 'Rackspace']
@@ -49,11 +46,8 @@
       self.manifest = false
       self.fail_silently = false
       self.always_upload = []
-<<<<<<< HEAD
       self.ignored_files = []
-=======
       self.enabled = true
->>>>>>> ea389cd9
       load_yml! if yml_exists?
     end
 
