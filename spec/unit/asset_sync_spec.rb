--- conflicted
+++ resolved
@@ -62,17 +62,16 @@
       AssetSync.config.manifest.should be_false
     end
 
-<<<<<<< HEAD
     it "should default log_silently to true" do
       AssetSync.config.log_silently.should be_true
-=======
+    end
+
     it "should default cdn_distribution_id to nil" do
       AssetSync.config.cdn_distribution_id.should be_nil
     end
 
     it "should default invalidate to empty array" do
       AssetSync.config.invalidate.should == []
->>>>>>> e022b885
     end
   end
 
