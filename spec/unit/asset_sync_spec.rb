--- conflicted
+++ resolved
@@ -179,11 +179,7 @@
     end
 
     it "should not raise an invalid exception" do
-<<<<<<< HEAD
-      expect{ AssetSync.sync }.not_to raise_error()
-=======
       lambda{ AssetSync.sync }.should_not raise_error(AssetSync::Config::Invalid)
->>>>>>> b5b398c3
     end
   end
 
